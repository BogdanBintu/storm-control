#!/usr/bin/python
#
## @file
#
# QPD / Objective Z based focus lock 
# control specialized for Storm1.
#
# Hazen 5/14
#

# qpd and stage.
import sc_hardware.madCityLabs.mclController as mclController
import sc_hardware.phreshPhotonics.phreshQPD as phreshQPD

# focus lock control thread.
import focuslock.stageOffsetControl as stageOffsetControl

# ir laser control
import sc_hardware.thorlabs.LDC210 as LDC210

# focus lock dialog.
import focuslock.focusLockZ as focusLockZ

#
# Focus Lock Dialog Box specialized for Prism2
# with Phresh QPD and MCL objective Z positioner.
#
class AFocusLockZ(focusLockZ.FocusLockZQPD):
    def __init__(self, hardware, parameters, parent = None):
        qpd = phreshQPD.PhreshQPDPRISM2()
        stage = mclController.MCLStage("c:/Program Files/Mad City Labs/NanoDrive/")
        lock_fn = lambda (x): -1.75 * x
        control_thread = stageOffsetControl.StageQPDThread(qpd,
                                                           stage,
                                                           lock_fn,
<<<<<<< HEAD
                                                           50.0, 
=======
                                                           parameters.get("qpd_sum_min", 50.0), 
>>>>>>> 4f73e809
                                                           parameters.get("qpd_zcenter"),
                                                           parameters.get("is_locked_buffer_length", 10),
                                                           parameters.get("is_locked_offset_thresh", 0.01))
)
        ir_laser = LDC210.LDC210("PCIe-6321", 1)
        focusLockZ.FocusLockZQPD.__init__(self,
                                          parameters,
                                          control_thread,
                                          ir_laser,
                                          parent)

#
# The MIT License
#
# Copyright (c) 2014 Zhuang Lab, Harvard University
#
# Permission is hereby granted, free of charge, to any person obtaining a copy
# of this software and associated documentation files (the "Software"), to deal
# in the Software without restriction, including without limitation the rights
# to use, copy, modify, merge, publish, distribute, sublicense, and/or sell
# copies of the Software, and to permit persons to whom the Software is
# furnished to do so, subject to the following conditions:
#
# The above copyright notice and this permission notice shall be included in
# all copies or substantial portions of the Software.
#
# THE SOFTWARE IS PROVIDED "AS IS", WITHOUT WARRANTY OF ANY KIND, EXPRESS OR
# IMPLIED, INCLUDING BUT NOT LIMITED TO THE WARRANTIES OF MERCHANTABILITY,
# FITNESS FOR A PARTICULAR PURPOSE AND NONINFRINGEMENT. IN NO EVENT SHALL THE
# AUTHORS OR COPYRIGHT HOLDERS BE LIABLE FOR ANY CLAIM, DAMAGES OR OTHER
# LIABILITY, WHETHER IN AN ACTION OF CONTRACT, TORT OR OTHERWISE, ARISING FROM,
# OUT OF OR IN CONNECTION WITH THE SOFTWARE OR THE USE OR OTHER DEALINGS IN
# THE SOFTWARE.
#<|MERGE_RESOLUTION|>--- conflicted
+++ resolved
@@ -33,11 +33,7 @@
         control_thread = stageOffsetControl.StageQPDThread(qpd,
                                                            stage,
                                                            lock_fn,
-<<<<<<< HEAD
-                                                           50.0, 
-=======
                                                            parameters.get("qpd_sum_min", 50.0), 
->>>>>>> 4f73e809
                                                            parameters.get("qpd_zcenter"),
                                                            parameters.get("is_locked_buffer_length", 10),
                                                            parameters.get("is_locked_offset_thresh", 0.01))
