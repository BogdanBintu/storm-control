#!/usr/bin/python
#
## @file
#
# Communicates with the National Instrument card(s).
#
# Hazen 3/12
#

from ctypes import *
import time
import traceback

# Load the NIDAQmx driver library.
nidaqmx = windll.nicaiu

# Constants
DAQmx_Val_ChanForAllLines = 1
DAQmx_Val_ChanPerLine = 0
DAQmx_Val_ContSamps = 10123
DAQmx_Val_Falling = 10171
DAQmx_Val_FiniteSamps = 10178
DAQmx_Val_GroupByChannel = 0
DAQmx_Val_High = 10192
DAQmx_Val_Hz = 10373
DAQmx_Val_Low = 10214
DAQmx_Val_Rising = 10280
DAQmx_Val_Volts = 10348
DAQmx_Val_RSE = 10083
DAQmx_Val_NRSE = 10078
DAQmx_Val_Diff = 10106
DAQmx_Val_PseudoDiff = 12529
DAQmx_Val_Task_Verify = 2

TaskHandle = c_ulong


#
# Utility functions
#

## checkStatus
#
# If status is an error code this prints the error code and
# the corresponding text as well as the current call stack.
#
# @param status The return value from a NI library function call.
#
def checkStatus(status):
    if status < 0:
        buf_size = 1000
        buf = create_string_buffer(buf_size)
        nidaqmx.DAQmxGetErrorString(c_long(status), buf, buf_size)
        print "nidaq error:", status, buf.value
        traceback.print_stack()
        print " --"
        #raise RuntimeError('nidaq call failed with error %d: %s'%(status, buf.value))


#
# NIDAQ functions
#

## getDAQBoardInfo
#
# @return A array listing the NI devices that are currently attached to the computer.
#
def getDAQBoardInfo():
    daq_boards = []
    devices_len = 100
    devices = create_string_buffer(devices_len)
    checkStatus(nidaqmx.DAQmxGetSysDevNames(devices, devices_len))
    devices_string = devices.value
    for dev in devices_string.split(", "):
        dev_data_len = 100
        dev_data = create_string_buffer(dev_data_len)
        c_dev = c_char_p(dev)
        checkStatus(nidaqmx.DAQmxGetDevProductType(c_dev, dev_data, dev_data_len))
        daq_boards.append([dev_data.value, dev[-1:]])
    return daq_boards

## getBoardDevNumber
#
# Return the device number that corresponds to a given board
# This assumes that you do not have two identically named boards.
#
# @param board The board name as a string.
#
# @return The device number.
#
def getBoardDevNumber(board):
    available_boards = getDAQBoardInfo()
    index = 1
    device_number = 0
    for available_board in available_boards:
        if board == available_board[0]:
            device_number = available_board[1]
        index += 1
        
    assert device_number != 0, str(board) + " is not available."

    return device_number

#
# DAQ communication classes
#


## NIDAQTask
#
# NIDAQmx task base class
#
class NIDAQTask():
    ctr = 0

    ## __init__
    #
    # @param board The board name as a string.
    #
    def __init__(self, board):
        self.board_number = getBoardDevNumber(board)
        self.taskHandle = TaskHandle(0)
        checkStatus(nidaqmx.DAQmxCreateTask(str(NIDAQTask.ctr), byref(self.taskHandle)))
        NIDAQTask.ctr += 1

    ## clearTask
    #
    # Clears the task from the board.
    #
    def clearTask(self):
        checkStatus(nidaqmx.DAQmxClearTask(self.taskHandle))

    ## startTask
    #
    # Starts the task.
    #
    def startTask(self):
        checkStatus(nidaqmx.DAQmxStartTask(self.taskHandle))

    ## stopTask
    #
    # Stops the task.
    #
    def stopTask(self):
        checkStatus(nidaqmx.DAQmxStopTask(self.taskHandle))

    ## taskIsDoneP
    #
    # FIXME: This doesn't look like it would work. Do we even use it?
    #
    # @return 1/0 The task is done.
    #
    def taskIsDoneP(self):
        #done = c_long(0)
        checkStatus(nidaqmx.DAQmxIsTaskDone(self.taskHandle, None))
        return done.value

    ## verifyTask
    #
<<<<<<< HEAD
    # Verify the task.
    #
    # @return The task status.
    #
    def verifyTask(self):
        return nidaqmx.DAQmxTaskControl(self.taskHandle, c_int(DAQmx_Val_Task_Verify))
=======
    # @return The status of the task.
    #
    def verifyTask(self):
        return nidaqmx.DAQmxTaskControl(self.taskHandle, DAQmx_Val_Task_Verify)
>>>>>>> 331067b7


## AnalogOutput
#                    
# Simple analog output class
#
class AnalogOutput(NIDAQTask):

    ## __init__
    #
    # @param board The board name.
    # @param channel The channel to use for output.
    # @param min_val (Optional) Defaults to -10.0V.
    # @param max_val (Optional) Defaults to 10.0V.
    #
    def __init__(self, board, channel, min_val = -10.0, max_val = 10.0):
        NIDAQTask.__init__(self, board)
        self.channel = channel
        self.dev_and_channel = "Dev" + str(self.board_number) + "/ao" + str(self.channel)
        checkStatus(nidaqmx.DAQmxCreateAOVoltageChan(self.taskHandle, 
                                                     c_char_p(self.dev_and_channel),
                                                     "", 
                                                     c_double(min_val), 
                                                     c_double(max_val), 
                                                     c_int(DAQmx_Val_Volts), 
                                                     ""))

    ## output
    #
    # Output a single voltage more or less as soon as it is called, 
    # assuming that no other task is running.
    #
    # @param voltage The voltage to output.
    #
    def output(self, voltage):
        c_samples_written = c_long(0)
        c_voltage = c_double(voltage)
        checkStatus(nidaqmx.DAQmxWriteAnalogF64(self.taskHandle, 
                                                c_long(1),
                                                c_long(1),
                                                c_double(10.0),
                                                c_long(DAQmx_Val_GroupByChannel),
                                                byref(c_voltage),
                                                byref(c_samples_written), 
                                                None))
        assert c_samples_written.value == 1, "outputVoltage failed: " + str(c_samples_written.value) + " 1"


## AnalogWaveformInput
#
# Analog input class
#
# Geared towards acquiring a fixed number of samples at a predefined rate,
# asynchronously timed off the internal clock.
#
class AnalogWaveformInput(NIDAQTask):

    ## __init__
    #
    # @param board The board name.
    # @param channel The channel to use for input.
    # @param min_val (Optional) Defaults to -10.0V.
    # @param max_val (Optional) Defaults to 10.0V.
    #
    def __init__(self, board, channel, min_val = -10.0, max_val = 10.0):
        NIDAQTask.__init__(self, board)
        self.c_waveform = 0
        self.dev_and_channel = "Dev" + str(self.board_number) + "/ai" + str(channel)
        self.min_val = min_val
        self.max_val = max_val
        self.channels = 1
        checkStatus(nidaqmx.DAQmxCreateAIVoltageChan(self.taskHandle, 
                                                     c_char_p(self.dev_and_channel),
                                                     "",
                                                     c_int(DAQmx_Val_RSE),
                                                     c_double(self.min_val), 
                                                     c_double(self.max_val), 
                                                     c_int(DAQmx_Val_Volts),
                                                     None))

    ## addChannel
    #
    # Add a channel to the task. I'm pretty sure they have to be added sequentially
    # with increasing channel number.
    #
    # @param channel The channel to add.
    #
    def addChannel(self, channel):
        self.channels += 1
        self.dev_and_channel = "Dev" + str(self.board_number) + "/ai" + str(channel)        
        checkStatus(nidaqmx.DAQmxCreateAIVoltageChan(self.taskHandle, 
                                                     c_char_p(self.dev_and_channel),
                                                     "",
                                                     c_int(DAQmx_Val_RSE),
                                                     c_double(self.min_val), 
                                                     c_double(self.max_val), 
                                                     c_int(DAQmx_Val_Volts),
                                                     None))

    ## configureAcquisition
    #
    # Set the sample timing and buffer length.
    #
    # @param samples The number of samples to acquire.
    # @param sample_rate_Hz The sampling rate (in Hz).
    #
    def configureAcquisition(self, samples, sample_rate_Hz):
        self.samples = samples
        checkStatus(nidaqmx.DAQmxCfgSampClkTiming(self.taskHandle,
                                                  "",
                                                  c_double(sample_rate_Hz),
                                                  c_long(DAQmx_Val_Rising),
                                                  c_long(DAQmx_Val_FiniteSamps),
                                                  c_ulonglong(self.samples)))

    ## getData
    #
    # Get the acquired data from the DAQ card.
    #
    # @return The data as a flat c-types array of size samples * channels.
    #
    def getData(self):
        # allocate space to store the data.
        c_data_type = c_double * (self.samples * self.channels)
        data = c_data_type()
        # acquire the data.
        c_samples_read = c_long(0)
        checkStatus(nidaqmx.DAQmxReadAnalogF64(self.taskHandle,
                                               c_long(self.samples),
                                               c_double(10.0),
                                               c_long(DAQmx_Val_GroupByChannel),
                                               byref(data),
                                               c_ulong(self.channels*self.samples),
                                               byref(c_samples_read),
                                               None))
        assert c_samples_read.value == self.samples, "Failed to read the right number of samples " + str(c_samples_read.value) + " " + str(self.samples)
        return data


## AnalogWaveformOutput
#
# Analog waveform output class
#
class AnalogWaveformOutput(NIDAQTask):

    ## __init__
    #
    # @param board The board name.
    # @param channel The channel to use for output.
    # @param min_val (Optional) Defaults to -10.0V.
    # @param max_val (Optional) Defaults to 10.0V.
    #
    def __init__(self, board, channel, min_val = -10.0, max_val = 10.0):
        NIDAQTask.__init__(self, board)
        self.c_waveform = False
        self.dev_and_channel = "Dev" + str(self.board_number) + "/ao" + str(channel)
        self.min_val = min_val
        self.max_val = max_val
        self.channels = 1
        checkStatus(nidaqmx.DAQmxCreateAOVoltageChan(self.taskHandle, 
                                                     c_char_p(self.dev_and_channel),
                                                     "", 
                                                     c_double(self.min_val), 
                                                     c_double(self.max_val), 
                                                     c_int(DAQmx_Val_Volts), 
                                                     ""))

    ## addChannel
    #
    # Add additional channels to the waveform task. Note that these have
    # to be added sequentially with increasing channel number (I'm pretty sure).
    #
    # @param board The board name.
    # @param channel The channel to use for output.
    #
    def addChannel(self, board, channel):
        self.channels += 1
        board_number = self.board_number
        if board:
            board_number = getBoardDevNumber(board)
        self.dev_and_channel = "Dev" + str(board_number) + "/ao" + str(channel)
        checkStatus(nidaqmx.DAQmxCreateAOVoltageChan(self.taskHandle, 
                                                     c_char_p(self.dev_and_channel),
                                                     "", 
                                                     c_double(self.min_val), 
                                                     c_double(self.max_val), 
                                                     c_int(DAQmx_Val_Volts), 
                                                     ""))

    ## setWaveform
    #
    # The output waveforms for all the analog channels are stored in one 
    # big array, so the per channel waveform length is the total length 
    # divided by the number of channels.
    #
    # You need to add all your channels first before calling this.
    #
    # @param waveform A python array containing the wave form data.
    # @param sample_rate The update frequency at which the wave form will be output.
    # @param finite (Optional) Output the wave form repeatedly or just once, defaults to repeatedly.
    # @param clock (Optional) The clock signal to use as a time base for the wave form, defaults to ctr0out.
    # @param rising (Optional) Update on the rising or falling edge, defaults to rising.
    #
    # @return True/False For success or failure.
    #
    def setWaveform(self, waveform, sample_rate, finite = 0, clock = "ctr0out", rising = True):
        waveform_len = len(waveform)/self.channels

        clock_source = ""
        if len(clock) > 0:
            clock_source = "/Dev" + str(self.board_number) + "/" + str(clock)

        # Set the timing for the waveform.
        sample_mode = DAQmx_Val_ContSamps
        if finite:
            sample_mode = DAQmx_Val_FiniteSamps
        c_rising = c_long(DAQmx_Val_Rising)
        if (not rising):
            c_rising = c_long(DAQmx_Val_Falling)
        checkStatus(nidaqmx.DAQmxCfgSampClkTiming(self.taskHandle,
                                                  c_char_p(clock_source),
                                                  c_double(sample_rate),
                                                  c_rising,
                                                  c_long(sample_mode),
                                                  c_ulonglong(waveform_len)))
        print "ao task status (1):", self.verifyTask()

        # Transfer the waveform data to the DAQ board buffer.
        data_len = len(waveform)
        c_samples_written = c_long(data_len)
        c_wave_form_type = c_double * data_len
        self.c_waveform = c_wave_form_type()
        for i in range(data_len):
            self.c_waveform[i] = c_double(waveform[i])
        checkStatus(nidaqmx.DAQmxWriteAnalogF64(self.taskHandle, 
                                                c_long(waveform_len),
                                                c_long(0),
                                                c_double(10.0),
                                                c_long(DAQmx_Val_GroupByChannel),
                                                byref(self.c_waveform), 
                                                byref(c_samples_written), 
                                                None))
<<<<<<< HEAD
        print "ao task status (2):", self.verifyTask()
        print ""
        assert c_samples_written.value == waveform_len, "Failed to write the right number of samples " + str(c_samples_written.value) + " " + str(waveform_len)
=======

        if (c_samples_written.value == waveform_len):
            return True
        else:
            return False
>>>>>>> 331067b7


## CounterOutput
#
# Counter output class.
#
class CounterOutput(NIDAQTask):

    ## __init__
    #
    # @param board The board name.
    # @param channel The counter to use.
    # @param frequency The frequency of the output square wave.
    # @param duty_cycle The duty cycle of the square wave.
    # @param initial_delay (Optional) The delay between the trigger signal and starting output, defaults to 0.0.
    #
    def __init__(self, board, channel, frequency, duty_cycle, initial_delay = 0.0):
        NIDAQTask.__init__(self, board)
        self.channel = channel
        self.dev_and_channel = "Dev" + str(self.board_number) + "/ctr" + str(self.channel)
	checkStatus(nidaqmx.DAQmxCreateCOPulseChanFreq(self.taskHandle,
                                                       c_char_p(self.dev_and_channel),
                                                       "",
                                                       c_long(DAQmx_Val_Hz),
                                                       c_long(DAQmx_Val_Low),
                                                       c_double(initial_delay),
                                                       c_double(frequency),
                                                       c_double(duty_cycle)))

    ## setCounter
    #
    # @param number_samples Number of waveform cycles to output, zero is continuous.
    #
    def setCounter(self, number_samples):
        if (number_samples > 0):
            checkStatus(nidaqmx.DAQmxCfgImplicitTiming(self.taskHandle,
                                                       c_long(DAQmx_Val_FiniteSamps),
                                                       c_ulonglong(number_samples)))
        else:
            checkStatus(nidaqmx.DAQmxCfgImplicitTiming(self.taskHandle,
                                                       c_long(DAQmx_Val_ContSamps),
                                                       c_ulonglong(1000)))

    ## setTrigger
    #
    # @param trigger_source The pin to use as the trigger source.
    # @param retriggerable (Optional) The task can be repeatedly triggered (or not), defaults to repeatedly.
    # @param board (Optional) The board the trigger pin is located on, defaults to the board specified as object creation.
    #
    def setTrigger(self, trigger_source, retriggerable = 1, board = None):
        if retriggerable:
            checkStatus(nidaqmx.DAQmxSetStartTrigRetriggerable(self.taskHandle, 
                                                               c_long(1)))
        else:
            checkStatus(nidaqmx.DAQmxSetStartTrigRetriggerable(self.taskHandle, 
                                                               c_long(0)))
        board_number = self.board_number
        if board:
            board_number = getBoardDevNumber(board)
        trigger = "/Dev" + str(board_number) + "/PFI" + str(trigger_source)
	checkStatus(nidaqmx.DAQmxCfgDigEdgeStartTrig(self.taskHandle,
                                                     c_char_p(trigger),
                                                     c_long(DAQmx_Val_Rising)))


## DigitalOutput
#
# Digital output task (for simple non-triggered digital output).
#
class DigitalOutput(NIDAQTask):

    ## __init__
    #
    # @param board The board name.
    # @param channel The digital channel to use.
    #
    def __init__(self, board, channel):
        NIDAQTask.__init__(self, board)
        self.channel = channel
        self.dev_and_channel = "Dev" + str(self.board_number) + "/port0/line" + str(self.channel)
        checkStatus(nidaqmx.DAQmxCreateDOChan(self.taskHandle,
                                              c_char_p(self.dev_and_channel),
                                              "",
                                              c_long(DAQmx_Val_ChanPerLine)))

    ## output
    #
    # @param high True/False Output a high/low voltage.
    #
    def output(self, high):
        if high:
            c_data = c_byte(1)
        else:
            c_data = c_byte(0)
        c_written = c_long(0)
        checkStatus(nidaqmx.DAQmxWriteDigitalLines(self.taskHandle,
                                                   c_long(1),
                                                   c_long(1),
                                                   c_double(10.0),
                                                   c_long(DAQmx_Val_GroupByChannel),
                                                   byref(c_data),
                                                   byref(c_written),
                                                   None))
        assert c_written.value == 1, "Digital output failed"


## DigitalInput
#
# Digital input task (for simple non-triggered digital input).
#
class DigitalInput(NIDAQTask):

    ## __init__
    #
    # @param board The board name.
    # @param channel The digital channel to use for input.
    #
    def __init__(self, board, channel):
        NIDAQTask.__init__(self, board)
        self.channel = channel
        self.dev_and_channel = "Dev" + str(self.board_number) + "/port0/line" + str(self.channel)
        checkStatus(nidaqmx.DAQmxCreateDIChan(self.taskHandle,
                                              c_char_p(self.dev_and_channel),
                                              "",
                                              c_long(DAQmx_Val_ChanPerLine)))

    ## input
    #
    # @return True/False the input line is high/low.
    #
    def input(self):
        c_read = c_byte(0)
        c_samps_read = c_long(0)
        c_bytes_per_samp = c_long(0)
        checkStatus(nidaqmx.DAQmxReadDigitalLines(self.taskHandle,
                                                  c_long(-1),
                                                  c_double(10.0),
                                                  c_long(DAQmx_Val_GroupByChannel),
                                                  byref(c_read),
                                                  c_long(1),
                                                  byref(c_samps_read),
                                                  byref(c_bytes_per_samp),
                                                  None))
        assert c_samps_read.value == 1, "Digital input failed"
        if c_read.value == 1:
            return 1
        else:
            return 0


## DigitalWaveformOutput
#
# Digital waveform output class.
#
class DigitalWaveformOutput(NIDAQTask):

    ## __init__
    #
    # @param board The board name.
    # @param line The digital line to use for wave form output.
    #
    def __init__(self, board, line):
        NIDAQTask.__init__(self, board)
        self.dev_line = "Dev" + str(self.board_number) + "/port0/line" + str(line)
        self.channels = 1
        checkStatus(nidaqmx.DAQmxCreateDOChan(self.taskHandle,
                                              c_char_p(self.dev_line),
                                              "",
                                              c_int(DAQmx_Val_ChanPerLine)))

    ## addChannel
    #
    # Add a channel to the task. I'm pretty sure that the channels have to be added
    # sequentially in order of increasing line number (at least on the same board).
    #
    # @param board The board name.
    # @param line The digital line.
    #
    def addChannel(self, board, line):
        self.channels += 1
        self.dev_line = "Dev" + str(self.board_number) + "/port0/line" + str(line)
        checkStatus(nidaqmx.DAQmxCreateDOChan(self.taskHandle,
                                              c_char_p(self.dev_line),
                                              "",
                                              c_int(DAQmx_Val_ChanPerLine)))

    ## setWaveform
    #
    # The output waveforms for all the digital channels are stored in one 
    # big array, so the per channel waveform length is the total length 
    # divided by the number of channels.
    #
    # You need to add all your channels first before calling this.
    #
    # @param waveform A python array containing the wave form data.
    # @param sample_rate The update rate for wave form output.
    # @param finite (Optional) Output the wave form once or repeatedly, defaults to repeatedly.
    # @param clock (Optional) The clock signal that will drive the wave form output, defaults to "ctr0out".
    # @param rising (Optional) True/False update on the rising edge, defaults to True.
    #
    # @return True/False For success or failure.
    #
    def setWaveform(self, waveform, sample_rate, finite = 0, clock = "ctr0out", rising = True):
        waveform_len = len(waveform)/self.channels

        clock_source = ""
        if len(clock) > 0:
            clock_source = "/Dev" + str(self.board_number) + "/" + str(clock)

        # set the timing for the waveform.
        sample_mode = DAQmx_Val_ContSamps
        if finite:
            sample_mode = DAQmx_Val_FiniteSamps
        c_rising = c_long(DAQmx_Val_Rising)
        if (not rising):
            c_rising = c_long(DAQmx_Val_Falling)
        checkStatus(nidaqmx.DAQmxCfgSampClkTiming(self.taskHandle,
                                                  c_char_p(clock_source),
                                                  c_double(sample_rate),
                                                  c_rising,
                                                  c_long(sample_mode),
                                                  c_ulonglong(waveform_len)))
        print "do task status (1):", self.verifyTask()

        # transfer the waveform data to the DAQ board buffer.
        data_len = len(waveform)
        c_samples_written = c_int(data_len)
        c_wave_form_type = c_uint8 * data_len
        self.c_waveform = c_wave_form_type()
        for i in range(data_len):
            if (waveform[i] > 0):
                self.c_waveform[i] = c_uint8(1)
            else:
                self.c_waveform[i] = c_uint8(0)
        checkStatus(nidaqmx.DAQmxWriteDigitalLines(self.taskHandle,
                                                   c_int(waveform_len),
                                                   c_int(0),
                                                   c_double(10.0),
                                                   c_int(DAQmx_Val_GroupByChannel),
                                                   byref(self.c_waveform), 
                                                   byref(c_samples_written), 
                                                   None))
<<<<<<< HEAD
        print "do task status (2):", self.verifyTask()
        print ""

        assert c_samples_written.value == waveform_len, "Failed to write the right number of samples " + str(c_samples_written.value) + " " + str(waveform_len)
=======

        if (c_samples_written.value == waveform_len):
            return True
        else:
            return False

>>>>>>> 331067b7

#
# Convenience functions.
#

## setAnalogLine
#
# @param board The board name.
# @param line The analog output line.
# @param voltage The desired voltage.
#
def setAnalogLine(board, line, voltage):
    task = AnalogOutput(board, line)
    task.output(voltage)
    task.stopTask()
    task.clearTask()

## setDigitalLine
#
# @param board The board name.
# @param line The digital output line.
# @param value True/False high/low.
#
def setDigitalLine(board, line, value):
    task = DigitalOutput(board, line)
    task.output(value)
    task.stopTask()
    task.clearTask()

#
# Testing.
#

if __name__ == "__main__":
    print getDAQBoardInfo()
    print getBoardDevNumber("PCI-6733")
    
    if 0:
        waveform1 = [1, 0, 1, 0, 1, 0]
        waveform2 = [0, 1, 0, 1, 0, 1]
        waveform3 = [0, 0, 0, 0, 0, 0]
        waveform = waveform1 + waveform2 + waveform3
        frequency = 1.0
        wv_task = DigitalWaveformOutput("PCI-6733", 0)
        wv_task.addChannel("PCI-6733", 1)
        wv_task.addChannel("PCI-6733", 2)
        wv_task.setWaveform(waveform, 10.0 * frequency)
        wv_task.startTask()
        
        ct_task = CounterOutput("PCI-6733", 0, frequency, 0.5)
        ct_task.setCounter(2*len(waveform))
#        ct_task.setTrigger(0)
        ct_task.startTask()
        foo = raw_input("Key Return")
        ct_task.stopTask()
        ct_task.clearTask()
        
        wv_task.stopTask()
        wv_task.clearTask()

    if 0:
        waveform = [5.0, 4.0, 3.0, 2.0, 1.0, 0.5]
        frequency = 31.3 * len(waveform) * 0.5
        wv_task = WaveformOutput("PCI-MIO-16E-4", 0)
        wv_task.setWaveform(waveform, frequency)
        wv_task.startTask()
        
        ct_task = CounterOutput("PCI-MIO-16E-4", 0, frequency, 0.5)
        ct_task.setCounter(len(waveform))
        ct_task.setTrigger(0)
        ct_task.startTask()
        foo = raw_input("Key Return")
        ct_task.stopTask()
        ct_task.clearTask()
        
        wv_task.stopTask()
        wv_task.clearTask()

    if 0:
        d_task = DigitalOutput("PCI-6722", 0)
        d_task.output(1)
        time.sleep(2)
        d_task.output(0)

    if 0:
        samples = 10
        a_task = AnalogInput("PCIe-6321", 0)
        a_task.addChannel(1)
        a_task.configureAcquisition(samples, 1000)
        a_task.startTask()
        data = a_task.getData()
        for i in range(2 * samples):
            print data[i]
        a_task.stopTask()
        a_task.clearTask()

    if 0:
        ct_task = CounterOutput("PCI-6733", 1, 50000, 0.10)
        ct_task.setCounter(-1)
        ct_task.startTask()
        time.sleep(60)
        ct_task.stopTask()
        ct_task.clearTask()

    if 1:
        waveform = [0, 1.0]
        print "1"
        #wv_task1 = WaveformOutput("PCI-6733", 6)
        #wv_task1.setWaveform(waveform, 100000.0, clock="")
        print "2"
        wv_task2 = WaveformOutput("PCI-6733", 0)
        wv_task2.setWaveform(waveform, 100000.0)

        #wv_task1.startTask()
        wv_task2.startTask()

        print "3"
        ct_task = CounterOutput("PCI-6733", 0, 1000, 0.5)
        ct_task.setCounter(100)
        ct_task.setTrigger(0)
        ct_task.startTask()
        foo = raw_input("Key Return")
        ct_task.stopTask()
        ct_task.clearTask()
        
        #wv_task1.stopTask()
        #wv_task1.clearTask()
        wv_task2.stopTask()
        wv_task2.clearTask()

#
# The MIT License
#
# Copyright (c) 2012 Zhuang Lab, Harvard University
#
# Permission is hereby granted, free of charge, to any person obtaining a copy
# of this software and associated documentation files (the "Software"), to deal
# in the Software without restriction, including without limitation the rights
# to use, copy, modify, merge, publish, distribute, sublicense, and/or sell
# copies of the Software, and to permit persons to whom the Software is
# furnished to do so, subject to the following conditions:
#
# The above copyright notice and this permission notice shall be included in
# all copies or substantial portions of the Software.
#
# THE SOFTWARE IS PROVIDED "AS IS", WITHOUT WARRANTY OF ANY KIND, EXPRESS OR
# IMPLIED, INCLUDING BUT NOT LIMITED TO THE WARRANTIES OF MERCHANTABILITY,
# FITNESS FOR A PARTICULAR PURPOSE AND NONINFRINGEMENT. IN NO EVENT SHALL THE
# AUTHORS OR COPYRIGHT HOLDERS BE LIABLE FOR ANY CLAIM, DAMAGES OR OTHER
# LIABILITY, WHETHER IN AN ACTION OF CONTRACT, TORT OR OTHERWISE, ARISING FROM,
# OUT OF OR IN CONNECTION WITH THE SOFTWARE OR THE USE OR OTHER DEALINGS IN
# THE SOFTWARE.
#
<|MERGE_RESOLUTION|>--- conflicted
+++ resolved
@@ -1,833 +1,809 @@
-#!/usr/bin/python
-#
-## @file
-#
-# Communicates with the National Instrument card(s).
-#
-# Hazen 3/12
-#
-
-from ctypes import *
-import time
-import traceback
-
-# Load the NIDAQmx driver library.
-nidaqmx = windll.nicaiu
-
-# Constants
-DAQmx_Val_ChanForAllLines = 1
-DAQmx_Val_ChanPerLine = 0
-DAQmx_Val_ContSamps = 10123
-DAQmx_Val_Falling = 10171
-DAQmx_Val_FiniteSamps = 10178
-DAQmx_Val_GroupByChannel = 0
-DAQmx_Val_High = 10192
-DAQmx_Val_Hz = 10373
-DAQmx_Val_Low = 10214
-DAQmx_Val_Rising = 10280
-DAQmx_Val_Volts = 10348
-DAQmx_Val_RSE = 10083
-DAQmx_Val_NRSE = 10078
-DAQmx_Val_Diff = 10106
-DAQmx_Val_PseudoDiff = 12529
-DAQmx_Val_Task_Verify = 2
-
-TaskHandle = c_ulong
-
-
-#
-# Utility functions
-#
-
-## checkStatus
-#
-# If status is an error code this prints the error code and
-# the corresponding text as well as the current call stack.
-#
-# @param status The return value from a NI library function call.
-#
-def checkStatus(status):
-    if status < 0:
-        buf_size = 1000
-        buf = create_string_buffer(buf_size)
-        nidaqmx.DAQmxGetErrorString(c_long(status), buf, buf_size)
-        print "nidaq error:", status, buf.value
-        traceback.print_stack()
-        print " --"
-        #raise RuntimeError('nidaq call failed with error %d: %s'%(status, buf.value))
-
-
-#
-# NIDAQ functions
-#
-
-## getDAQBoardInfo
-#
-# @return A array listing the NI devices that are currently attached to the computer.
-#
-def getDAQBoardInfo():
-    daq_boards = []
-    devices_len = 100
-    devices = create_string_buffer(devices_len)
-    checkStatus(nidaqmx.DAQmxGetSysDevNames(devices, devices_len))
-    devices_string = devices.value
-    for dev in devices_string.split(", "):
-        dev_data_len = 100
-        dev_data = create_string_buffer(dev_data_len)
-        c_dev = c_char_p(dev)
-        checkStatus(nidaqmx.DAQmxGetDevProductType(c_dev, dev_data, dev_data_len))
-        daq_boards.append([dev_data.value, dev[-1:]])
-    return daq_boards
-
-## getBoardDevNumber
-#
-# Return the device number that corresponds to a given board
-# This assumes that you do not have two identically named boards.
-#
-# @param board The board name as a string.
-#
-# @return The device number.
-#
-def getBoardDevNumber(board):
-    available_boards = getDAQBoardInfo()
-    index = 1
-    device_number = 0
-    for available_board in available_boards:
-        if board == available_board[0]:
-            device_number = available_board[1]
-        index += 1
-        
-    assert device_number != 0, str(board) + " is not available."
-
-    return device_number
-
-#
-# DAQ communication classes
-#
-
-
-## NIDAQTask
-#
-# NIDAQmx task base class
-#
-class NIDAQTask():
-    ctr = 0
-
-    ## __init__
-    #
-    # @param board The board name as a string.
-    #
-    def __init__(self, board):
-        self.board_number = getBoardDevNumber(board)
-        self.taskHandle = TaskHandle(0)
-        checkStatus(nidaqmx.DAQmxCreateTask(str(NIDAQTask.ctr), byref(self.taskHandle)))
-        NIDAQTask.ctr += 1
-
-    ## clearTask
-    #
-    # Clears the task from the board.
-    #
-    def clearTask(self):
-        checkStatus(nidaqmx.DAQmxClearTask(self.taskHandle))
-
-    ## startTask
-    #
-    # Starts the task.
-    #
-    def startTask(self):
-        checkStatus(nidaqmx.DAQmxStartTask(self.taskHandle))
-
-    ## stopTask
-    #
-    # Stops the task.
-    #
-    def stopTask(self):
-        checkStatus(nidaqmx.DAQmxStopTask(self.taskHandle))
-
-    ## taskIsDoneP
-    #
-    # FIXME: This doesn't look like it would work. Do we even use it?
-    #
-    # @return 1/0 The task is done.
-    #
-    def taskIsDoneP(self):
-        #done = c_long(0)
-        checkStatus(nidaqmx.DAQmxIsTaskDone(self.taskHandle, None))
-        return done.value
-
-    ## verifyTask
-    #
-<<<<<<< HEAD
-    # Verify the task.
-    #
-    # @return The task status.
-    #
-    def verifyTask(self):
-        return nidaqmx.DAQmxTaskControl(self.taskHandle, c_int(DAQmx_Val_Task_Verify))
-=======
-    # @return The status of the task.
-    #
-    def verifyTask(self):
-        return nidaqmx.DAQmxTaskControl(self.taskHandle, DAQmx_Val_Task_Verify)
->>>>>>> 331067b7
-
-
-## AnalogOutput
-#                    
-# Simple analog output class
-#
-class AnalogOutput(NIDAQTask):
-
-    ## __init__
-    #
-    # @param board The board name.
-    # @param channel The channel to use for output.
-    # @param min_val (Optional) Defaults to -10.0V.
-    # @param max_val (Optional) Defaults to 10.0V.
-    #
-    def __init__(self, board, channel, min_val = -10.0, max_val = 10.0):
-        NIDAQTask.__init__(self, board)
-        self.channel = channel
-        self.dev_and_channel = "Dev" + str(self.board_number) + "/ao" + str(self.channel)
-        checkStatus(nidaqmx.DAQmxCreateAOVoltageChan(self.taskHandle, 
-                                                     c_char_p(self.dev_and_channel),
-                                                     "", 
-                                                     c_double(min_val), 
-                                                     c_double(max_val), 
-                                                     c_int(DAQmx_Val_Volts), 
-                                                     ""))
-
-    ## output
-    #
-    # Output a single voltage more or less as soon as it is called, 
-    # assuming that no other task is running.
-    #
-    # @param voltage The voltage to output.
-    #
-    def output(self, voltage):
-        c_samples_written = c_long(0)
-        c_voltage = c_double(voltage)
-        checkStatus(nidaqmx.DAQmxWriteAnalogF64(self.taskHandle, 
-                                                c_long(1),
-                                                c_long(1),
-                                                c_double(10.0),
-                                                c_long(DAQmx_Val_GroupByChannel),
-                                                byref(c_voltage),
-                                                byref(c_samples_written), 
-                                                None))
-        assert c_samples_written.value == 1, "outputVoltage failed: " + str(c_samples_written.value) + " 1"
-
-
-## AnalogWaveformInput
-#
-# Analog input class
-#
-# Geared towards acquiring a fixed number of samples at a predefined rate,
-# asynchronously timed off the internal clock.
-#
-class AnalogWaveformInput(NIDAQTask):
-
-    ## __init__
-    #
-    # @param board The board name.
-    # @param channel The channel to use for input.
-    # @param min_val (Optional) Defaults to -10.0V.
-    # @param max_val (Optional) Defaults to 10.0V.
-    #
-    def __init__(self, board, channel, min_val = -10.0, max_val = 10.0):
-        NIDAQTask.__init__(self, board)
-        self.c_waveform = 0
-        self.dev_and_channel = "Dev" + str(self.board_number) + "/ai" + str(channel)
-        self.min_val = min_val
-        self.max_val = max_val
-        self.channels = 1
-        checkStatus(nidaqmx.DAQmxCreateAIVoltageChan(self.taskHandle, 
-                                                     c_char_p(self.dev_and_channel),
-                                                     "",
-                                                     c_int(DAQmx_Val_RSE),
-                                                     c_double(self.min_val), 
-                                                     c_double(self.max_val), 
-                                                     c_int(DAQmx_Val_Volts),
-                                                     None))
-
-    ## addChannel
-    #
-    # Add a channel to the task. I'm pretty sure they have to be added sequentially
-    # with increasing channel number.
-    #
-    # @param channel The channel to add.
-    #
-    def addChannel(self, channel):
-        self.channels += 1
-        self.dev_and_channel = "Dev" + str(self.board_number) + "/ai" + str(channel)        
-        checkStatus(nidaqmx.DAQmxCreateAIVoltageChan(self.taskHandle, 
-                                                     c_char_p(self.dev_and_channel),
-                                                     "",
-                                                     c_int(DAQmx_Val_RSE),
-                                                     c_double(self.min_val), 
-                                                     c_double(self.max_val), 
-                                                     c_int(DAQmx_Val_Volts),
-                                                     None))
-
-    ## configureAcquisition
-    #
-    # Set the sample timing and buffer length.
-    #
-    # @param samples The number of samples to acquire.
-    # @param sample_rate_Hz The sampling rate (in Hz).
-    #
-    def configureAcquisition(self, samples, sample_rate_Hz):
-        self.samples = samples
-        checkStatus(nidaqmx.DAQmxCfgSampClkTiming(self.taskHandle,
-                                                  "",
-                                                  c_double(sample_rate_Hz),
-                                                  c_long(DAQmx_Val_Rising),
-                                                  c_long(DAQmx_Val_FiniteSamps),
-                                                  c_ulonglong(self.samples)))
-
-    ## getData
-    #
-    # Get the acquired data from the DAQ card.
-    #
-    # @return The data as a flat c-types array of size samples * channels.
-    #
-    def getData(self):
-        # allocate space to store the data.
-        c_data_type = c_double * (self.samples * self.channels)
-        data = c_data_type()
-        # acquire the data.
-        c_samples_read = c_long(0)
-        checkStatus(nidaqmx.DAQmxReadAnalogF64(self.taskHandle,
-                                               c_long(self.samples),
-                                               c_double(10.0),
-                                               c_long(DAQmx_Val_GroupByChannel),
-                                               byref(data),
-                                               c_ulong(self.channels*self.samples),
-                                               byref(c_samples_read),
-                                               None))
-        assert c_samples_read.value == self.samples, "Failed to read the right number of samples " + str(c_samples_read.value) + " " + str(self.samples)
-        return data
-
-
-## AnalogWaveformOutput
-#
-# Analog waveform output class
-#
-class AnalogWaveformOutput(NIDAQTask):
-
-    ## __init__
-    #
-    # @param board The board name.
-    # @param channel The channel to use for output.
-    # @param min_val (Optional) Defaults to -10.0V.
-    # @param max_val (Optional) Defaults to 10.0V.
-    #
-    def __init__(self, board, channel, min_val = -10.0, max_val = 10.0):
-        NIDAQTask.__init__(self, board)
-        self.c_waveform = False
-        self.dev_and_channel = "Dev" + str(self.board_number) + "/ao" + str(channel)
-        self.min_val = min_val
-        self.max_val = max_val
-        self.channels = 1
-        checkStatus(nidaqmx.DAQmxCreateAOVoltageChan(self.taskHandle, 
-                                                     c_char_p(self.dev_and_channel),
-                                                     "", 
-                                                     c_double(self.min_val), 
-                                                     c_double(self.max_val), 
-                                                     c_int(DAQmx_Val_Volts), 
-                                                     ""))
-
-    ## addChannel
-    #
-    # Add additional channels to the waveform task. Note that these have
-    # to be added sequentially with increasing channel number (I'm pretty sure).
-    #
-    # @param board The board name.
-    # @param channel The channel to use for output.
-    #
-    def addChannel(self, board, channel):
-        self.channels += 1
-        board_number = self.board_number
-        if board:
-            board_number = getBoardDevNumber(board)
-        self.dev_and_channel = "Dev" + str(board_number) + "/ao" + str(channel)
-        checkStatus(nidaqmx.DAQmxCreateAOVoltageChan(self.taskHandle, 
-                                                     c_char_p(self.dev_and_channel),
-                                                     "", 
-                                                     c_double(self.min_val), 
-                                                     c_double(self.max_val), 
-                                                     c_int(DAQmx_Val_Volts), 
-                                                     ""))
-
-    ## setWaveform
-    #
-    # The output waveforms for all the analog channels are stored in one 
-    # big array, so the per channel waveform length is the total length 
-    # divided by the number of channels.
-    #
-    # You need to add all your channels first before calling this.
-    #
-    # @param waveform A python array containing the wave form data.
-    # @param sample_rate The update frequency at which the wave form will be output.
-    # @param finite (Optional) Output the wave form repeatedly or just once, defaults to repeatedly.
-    # @param clock (Optional) The clock signal to use as a time base for the wave form, defaults to ctr0out.
-    # @param rising (Optional) Update on the rising or falling edge, defaults to rising.
-    #
-    # @return True/False For success or failure.
-    #
-    def setWaveform(self, waveform, sample_rate, finite = 0, clock = "ctr0out", rising = True):
-        waveform_len = len(waveform)/self.channels
-
-        clock_source = ""
-        if len(clock) > 0:
-            clock_source = "/Dev" + str(self.board_number) + "/" + str(clock)
-
-        # Set the timing for the waveform.
-        sample_mode = DAQmx_Val_ContSamps
-        if finite:
-            sample_mode = DAQmx_Val_FiniteSamps
-        c_rising = c_long(DAQmx_Val_Rising)
-        if (not rising):
-            c_rising = c_long(DAQmx_Val_Falling)
-        checkStatus(nidaqmx.DAQmxCfgSampClkTiming(self.taskHandle,
-                                                  c_char_p(clock_source),
-                                                  c_double(sample_rate),
-                                                  c_rising,
-                                                  c_long(sample_mode),
-                                                  c_ulonglong(waveform_len)))
-        print "ao task status (1):", self.verifyTask()
-
-        # Transfer the waveform data to the DAQ board buffer.
-        data_len = len(waveform)
-        c_samples_written = c_long(data_len)
-        c_wave_form_type = c_double * data_len
-        self.c_waveform = c_wave_form_type()
-        for i in range(data_len):
-            self.c_waveform[i] = c_double(waveform[i])
-        checkStatus(nidaqmx.DAQmxWriteAnalogF64(self.taskHandle, 
-                                                c_long(waveform_len),
-                                                c_long(0),
-                                                c_double(10.0),
-                                                c_long(DAQmx_Val_GroupByChannel),
-                                                byref(self.c_waveform), 
-                                                byref(c_samples_written), 
-                                                None))
-<<<<<<< HEAD
-        print "ao task status (2):", self.verifyTask()
-        print ""
-        assert c_samples_written.value == waveform_len, "Failed to write the right number of samples " + str(c_samples_written.value) + " " + str(waveform_len)
-=======
-
-        if (c_samples_written.value == waveform_len):
-            return True
-        else:
-            return False
->>>>>>> 331067b7
-
-
-## CounterOutput
-#
-# Counter output class.
-#
-class CounterOutput(NIDAQTask):
-
-    ## __init__
-    #
-    # @param board The board name.
-    # @param channel The counter to use.
-    # @param frequency The frequency of the output square wave.
-    # @param duty_cycle The duty cycle of the square wave.
-    # @param initial_delay (Optional) The delay between the trigger signal and starting output, defaults to 0.0.
-    #
-    def __init__(self, board, channel, frequency, duty_cycle, initial_delay = 0.0):
-        NIDAQTask.__init__(self, board)
-        self.channel = channel
-        self.dev_and_channel = "Dev" + str(self.board_number) + "/ctr" + str(self.channel)
-	checkStatus(nidaqmx.DAQmxCreateCOPulseChanFreq(self.taskHandle,
-                                                       c_char_p(self.dev_and_channel),
-                                                       "",
-                                                       c_long(DAQmx_Val_Hz),
-                                                       c_long(DAQmx_Val_Low),
-                                                       c_double(initial_delay),
-                                                       c_double(frequency),
-                                                       c_double(duty_cycle)))
-
-    ## setCounter
-    #
-    # @param number_samples Number of waveform cycles to output, zero is continuous.
-    #
-    def setCounter(self, number_samples):
-        if (number_samples > 0):
-            checkStatus(nidaqmx.DAQmxCfgImplicitTiming(self.taskHandle,
-                                                       c_long(DAQmx_Val_FiniteSamps),
-                                                       c_ulonglong(number_samples)))
-        else:
-            checkStatus(nidaqmx.DAQmxCfgImplicitTiming(self.taskHandle,
-                                                       c_long(DAQmx_Val_ContSamps),
-                                                       c_ulonglong(1000)))
-
-    ## setTrigger
-    #
-    # @param trigger_source The pin to use as the trigger source.
-    # @param retriggerable (Optional) The task can be repeatedly triggered (or not), defaults to repeatedly.
-    # @param board (Optional) The board the trigger pin is located on, defaults to the board specified as object creation.
-    #
-    def setTrigger(self, trigger_source, retriggerable = 1, board = None):
-        if retriggerable:
-            checkStatus(nidaqmx.DAQmxSetStartTrigRetriggerable(self.taskHandle, 
-                                                               c_long(1)))
-        else:
-            checkStatus(nidaqmx.DAQmxSetStartTrigRetriggerable(self.taskHandle, 
-                                                               c_long(0)))
-        board_number = self.board_number
-        if board:
-            board_number = getBoardDevNumber(board)
-        trigger = "/Dev" + str(board_number) + "/PFI" + str(trigger_source)
-	checkStatus(nidaqmx.DAQmxCfgDigEdgeStartTrig(self.taskHandle,
-                                                     c_char_p(trigger),
-                                                     c_long(DAQmx_Val_Rising)))
-
-
-## DigitalOutput
-#
-# Digital output task (for simple non-triggered digital output).
-#
-class DigitalOutput(NIDAQTask):
-
-    ## __init__
-    #
-    # @param board The board name.
-    # @param channel The digital channel to use.
-    #
-    def __init__(self, board, channel):
-        NIDAQTask.__init__(self, board)
-        self.channel = channel
-        self.dev_and_channel = "Dev" + str(self.board_number) + "/port0/line" + str(self.channel)
-        checkStatus(nidaqmx.DAQmxCreateDOChan(self.taskHandle,
-                                              c_char_p(self.dev_and_channel),
-                                              "",
-                                              c_long(DAQmx_Val_ChanPerLine)))
-
-    ## output
-    #
-    # @param high True/False Output a high/low voltage.
-    #
-    def output(self, high):
-        if high:
-            c_data = c_byte(1)
-        else:
-            c_data = c_byte(0)
-        c_written = c_long(0)
-        checkStatus(nidaqmx.DAQmxWriteDigitalLines(self.taskHandle,
-                                                   c_long(1),
-                                                   c_long(1),
-                                                   c_double(10.0),
-                                                   c_long(DAQmx_Val_GroupByChannel),
-                                                   byref(c_data),
-                                                   byref(c_written),
-                                                   None))
-        assert c_written.value == 1, "Digital output failed"
-
-
-## DigitalInput
-#
-# Digital input task (for simple non-triggered digital input).
-#
-class DigitalInput(NIDAQTask):
-
-    ## __init__
-    #
-    # @param board The board name.
-    # @param channel The digital channel to use for input.
-    #
-    def __init__(self, board, channel):
-        NIDAQTask.__init__(self, board)
-        self.channel = channel
-        self.dev_and_channel = "Dev" + str(self.board_number) + "/port0/line" + str(self.channel)
-        checkStatus(nidaqmx.DAQmxCreateDIChan(self.taskHandle,
-                                              c_char_p(self.dev_and_channel),
-                                              "",
-                                              c_long(DAQmx_Val_ChanPerLine)))
-
-    ## input
-    #
-    # @return True/False the input line is high/low.
-    #
-    def input(self):
-        c_read = c_byte(0)
-        c_samps_read = c_long(0)
-        c_bytes_per_samp = c_long(0)
-        checkStatus(nidaqmx.DAQmxReadDigitalLines(self.taskHandle,
-                                                  c_long(-1),
-                                                  c_double(10.0),
-                                                  c_long(DAQmx_Val_GroupByChannel),
-                                                  byref(c_read),
-                                                  c_long(1),
-                                                  byref(c_samps_read),
-                                                  byref(c_bytes_per_samp),
-                                                  None))
-        assert c_samps_read.value == 1, "Digital input failed"
-        if c_read.value == 1:
-            return 1
-        else:
-            return 0
-
-
-## DigitalWaveformOutput
-#
-# Digital waveform output class.
-#
-class DigitalWaveformOutput(NIDAQTask):
-
-    ## __init__
-    #
-    # @param board The board name.
-    # @param line The digital line to use for wave form output.
-    #
-    def __init__(self, board, line):
-        NIDAQTask.__init__(self, board)
-        self.dev_line = "Dev" + str(self.board_number) + "/port0/line" + str(line)
-        self.channels = 1
-        checkStatus(nidaqmx.DAQmxCreateDOChan(self.taskHandle,
-                                              c_char_p(self.dev_line),
-                                              "",
-                                              c_int(DAQmx_Val_ChanPerLine)))
-
-    ## addChannel
-    #
-    # Add a channel to the task. I'm pretty sure that the channels have to be added
-    # sequentially in order of increasing line number (at least on the same board).
-    #
-    # @param board The board name.
-    # @param line The digital line.
-    #
-    def addChannel(self, board, line):
-        self.channels += 1
-        self.dev_line = "Dev" + str(self.board_number) + "/port0/line" + str(line)
-        checkStatus(nidaqmx.DAQmxCreateDOChan(self.taskHandle,
-                                              c_char_p(self.dev_line),
-                                              "",
-                                              c_int(DAQmx_Val_ChanPerLine)))
-
-    ## setWaveform
-    #
-    # The output waveforms for all the digital channels are stored in one 
-    # big array, so the per channel waveform length is the total length 
-    # divided by the number of channels.
-    #
-    # You need to add all your channels first before calling this.
-    #
-    # @param waveform A python array containing the wave form data.
-    # @param sample_rate The update rate for wave form output.
-    # @param finite (Optional) Output the wave form once or repeatedly, defaults to repeatedly.
-    # @param clock (Optional) The clock signal that will drive the wave form output, defaults to "ctr0out".
-    # @param rising (Optional) True/False update on the rising edge, defaults to True.
-    #
-    # @return True/False For success or failure.
-    #
-    def setWaveform(self, waveform, sample_rate, finite = 0, clock = "ctr0out", rising = True):
-        waveform_len = len(waveform)/self.channels
-
-        clock_source = ""
-        if len(clock) > 0:
-            clock_source = "/Dev" + str(self.board_number) + "/" + str(clock)
-
-        # set the timing for the waveform.
-        sample_mode = DAQmx_Val_ContSamps
-        if finite:
-            sample_mode = DAQmx_Val_FiniteSamps
-        c_rising = c_long(DAQmx_Val_Rising)
-        if (not rising):
-            c_rising = c_long(DAQmx_Val_Falling)
-        checkStatus(nidaqmx.DAQmxCfgSampClkTiming(self.taskHandle,
-                                                  c_char_p(clock_source),
-                                                  c_double(sample_rate),
-                                                  c_rising,
-                                                  c_long(sample_mode),
-                                                  c_ulonglong(waveform_len)))
-        print "do task status (1):", self.verifyTask()
-
-        # transfer the waveform data to the DAQ board buffer.
-        data_len = len(waveform)
-        c_samples_written = c_int(data_len)
-        c_wave_form_type = c_uint8 * data_len
-        self.c_waveform = c_wave_form_type()
-        for i in range(data_len):
-            if (waveform[i] > 0):
-                self.c_waveform[i] = c_uint8(1)
-            else:
-                self.c_waveform[i] = c_uint8(0)
-        checkStatus(nidaqmx.DAQmxWriteDigitalLines(self.taskHandle,
-                                                   c_int(waveform_len),
-                                                   c_int(0),
-                                                   c_double(10.0),
-                                                   c_int(DAQmx_Val_GroupByChannel),
-                                                   byref(self.c_waveform), 
-                                                   byref(c_samples_written), 
-                                                   None))
-<<<<<<< HEAD
-        print "do task status (2):", self.verifyTask()
-        print ""
-
-        assert c_samples_written.value == waveform_len, "Failed to write the right number of samples " + str(c_samples_written.value) + " " + str(waveform_len)
-=======
-
-        if (c_samples_written.value == waveform_len):
-            return True
-        else:
-            return False
-
->>>>>>> 331067b7
-
-#
-# Convenience functions.
-#
-
-## setAnalogLine
-#
-# @param board The board name.
-# @param line The analog output line.
-# @param voltage The desired voltage.
-#
-def setAnalogLine(board, line, voltage):
-    task = AnalogOutput(board, line)
-    task.output(voltage)
-    task.stopTask()
-    task.clearTask()
-
-## setDigitalLine
-#
-# @param board The board name.
-# @param line The digital output line.
-# @param value True/False high/low.
-#
-def setDigitalLine(board, line, value):
-    task = DigitalOutput(board, line)
-    task.output(value)
-    task.stopTask()
-    task.clearTask()
-
-#
-# Testing.
-#
-
-if __name__ == "__main__":
-    print getDAQBoardInfo()
-    print getBoardDevNumber("PCI-6733")
-    
-    if 0:
-        waveform1 = [1, 0, 1, 0, 1, 0]
-        waveform2 = [0, 1, 0, 1, 0, 1]
-        waveform3 = [0, 0, 0, 0, 0, 0]
-        waveform = waveform1 + waveform2 + waveform3
-        frequency = 1.0
-        wv_task = DigitalWaveformOutput("PCI-6733", 0)
-        wv_task.addChannel("PCI-6733", 1)
-        wv_task.addChannel("PCI-6733", 2)
-        wv_task.setWaveform(waveform, 10.0 * frequency)
-        wv_task.startTask()
-        
-        ct_task = CounterOutput("PCI-6733", 0, frequency, 0.5)
-        ct_task.setCounter(2*len(waveform))
-#        ct_task.setTrigger(0)
-        ct_task.startTask()
-        foo = raw_input("Key Return")
-        ct_task.stopTask()
-        ct_task.clearTask()
-        
-        wv_task.stopTask()
-        wv_task.clearTask()
-
-    if 0:
-        waveform = [5.0, 4.0, 3.0, 2.0, 1.0, 0.5]
-        frequency = 31.3 * len(waveform) * 0.5
-        wv_task = WaveformOutput("PCI-MIO-16E-4", 0)
-        wv_task.setWaveform(waveform, frequency)
-        wv_task.startTask()
-        
-        ct_task = CounterOutput("PCI-MIO-16E-4", 0, frequency, 0.5)
-        ct_task.setCounter(len(waveform))
-        ct_task.setTrigger(0)
-        ct_task.startTask()
-        foo = raw_input("Key Return")
-        ct_task.stopTask()
-        ct_task.clearTask()
-        
-        wv_task.stopTask()
-        wv_task.clearTask()
-
-    if 0:
-        d_task = DigitalOutput("PCI-6722", 0)
-        d_task.output(1)
-        time.sleep(2)
-        d_task.output(0)
-
-    if 0:
-        samples = 10
-        a_task = AnalogInput("PCIe-6321", 0)
-        a_task.addChannel(1)
-        a_task.configureAcquisition(samples, 1000)
-        a_task.startTask()
-        data = a_task.getData()
-        for i in range(2 * samples):
-            print data[i]
-        a_task.stopTask()
-        a_task.clearTask()
-
-    if 0:
-        ct_task = CounterOutput("PCI-6733", 1, 50000, 0.10)
-        ct_task.setCounter(-1)
-        ct_task.startTask()
-        time.sleep(60)
-        ct_task.stopTask()
-        ct_task.clearTask()
-
-    if 1:
-        waveform = [0, 1.0]
-        print "1"
-        #wv_task1 = WaveformOutput("PCI-6733", 6)
-        #wv_task1.setWaveform(waveform, 100000.0, clock="")
-        print "2"
-        wv_task2 = WaveformOutput("PCI-6733", 0)
-        wv_task2.setWaveform(waveform, 100000.0)
-
-        #wv_task1.startTask()
-        wv_task2.startTask()
-
-        print "3"
-        ct_task = CounterOutput("PCI-6733", 0, 1000, 0.5)
-        ct_task.setCounter(100)
-        ct_task.setTrigger(0)
-        ct_task.startTask()
-        foo = raw_input("Key Return")
-        ct_task.stopTask()
-        ct_task.clearTask()
-        
-        #wv_task1.stopTask()
-        #wv_task1.clearTask()
-        wv_task2.stopTask()
-        wv_task2.clearTask()
-
-#
-# The MIT License
-#
-# Copyright (c) 2012 Zhuang Lab, Harvard University
-#
-# Permission is hereby granted, free of charge, to any person obtaining a copy
-# of this software and associated documentation files (the "Software"), to deal
-# in the Software without restriction, including without limitation the rights
-# to use, copy, modify, merge, publish, distribute, sublicense, and/or sell
-# copies of the Software, and to permit persons to whom the Software is
-# furnished to do so, subject to the following conditions:
-#
-# The above copyright notice and this permission notice shall be included in
-# all copies or substantial portions of the Software.
-#
-# THE SOFTWARE IS PROVIDED "AS IS", WITHOUT WARRANTY OF ANY KIND, EXPRESS OR
-# IMPLIED, INCLUDING BUT NOT LIMITED TO THE WARRANTIES OF MERCHANTABILITY,
-# FITNESS FOR A PARTICULAR PURPOSE AND NONINFRINGEMENT. IN NO EVENT SHALL THE
-# AUTHORS OR COPYRIGHT HOLDERS BE LIABLE FOR ANY CLAIM, DAMAGES OR OTHER
-# LIABILITY, WHETHER IN AN ACTION OF CONTRACT, TORT OR OTHERWISE, ARISING FROM,
-# OUT OF OR IN CONNECTION WITH THE SOFTWARE OR THE USE OR OTHER DEALINGS IN
-# THE SOFTWARE.
-#
+#!/usr/bin/python
+#
+## @file
+#
+# Communicates with the National Instrument card(s).
+#
+# Hazen 3/12
+#
+
+from ctypes import *
+import time
+import traceback
+
+# Load the NIDAQmx driver library.
+nidaqmx = windll.nicaiu
+
+# Constants
+DAQmx_Val_ChanForAllLines = 1
+DAQmx_Val_ChanPerLine = 0
+DAQmx_Val_ContSamps = 10123
+DAQmx_Val_Falling = 10171
+DAQmx_Val_FiniteSamps = 10178
+DAQmx_Val_GroupByChannel = 0
+DAQmx_Val_High = 10192
+DAQmx_Val_Hz = 10373
+DAQmx_Val_Low = 10214
+DAQmx_Val_Rising = 10280
+DAQmx_Val_Volts = 10348
+DAQmx_Val_RSE = 10083
+DAQmx_Val_NRSE = 10078
+DAQmx_Val_Diff = 10106
+DAQmx_Val_PseudoDiff = 12529
+DAQmx_Val_Task_Verify = 2
+
+TaskHandle = c_ulong
+
+
+#
+# Utility functions
+#
+
+## checkStatus
+#
+# If status is an error code this prints the error code and
+# the corresponding text as well as the current call stack.
+#
+# @param status The return value from a NI library function call.
+#
+def checkStatus(status):
+    if status < 0:
+        buf_size = 1000
+        buf = create_string_buffer(buf_size)
+        nidaqmx.DAQmxGetErrorString(c_long(status), buf, buf_size)
+        print "nidaq error:", status, buf.value
+        traceback.print_stack()
+        print " --"
+        #raise RuntimeError('nidaq call failed with error %d: %s'%(status, buf.value))
+
+
+#
+# NIDAQ functions
+#
+
+## getDAQBoardInfo
+#
+# @return A array listing the NI devices that are currently attached to the computer.
+#
+def getDAQBoardInfo():
+    daq_boards = []
+    devices_len = 100
+    devices = create_string_buffer(devices_len)
+    checkStatus(nidaqmx.DAQmxGetSysDevNames(devices, devices_len))
+    devices_string = devices.value
+    for dev in devices_string.split(", "):
+        dev_data_len = 100
+        dev_data = create_string_buffer(dev_data_len)
+        c_dev = c_char_p(dev)
+        checkStatus(nidaqmx.DAQmxGetDevProductType(c_dev, dev_data, dev_data_len))
+        daq_boards.append([dev_data.value, dev[-1:]])
+    return daq_boards
+
+## getBoardDevNumber
+#
+# Return the device number that corresponds to a given board
+# This assumes that you do not have two identically named boards.
+#
+# @param board The board name as a string.
+#
+# @return The device number.
+#
+def getBoardDevNumber(board):
+    available_boards = getDAQBoardInfo()
+    index = 1
+    device_number = 0
+    for available_board in available_boards:
+        if board == available_board[0]:
+            device_number = available_board[1]
+        index += 1
+        
+    assert device_number != 0, str(board) + " is not available."
+
+    return device_number
+
+#
+# DAQ communication classes
+#
+
+
+## NIDAQTask
+#
+# NIDAQmx task base class
+#
+class NIDAQTask():
+    ctr = 0
+
+    ## __init__
+    #
+    # @param board The board name as a string.
+    #
+    def __init__(self, board):
+        self.board_number = getBoardDevNumber(board)
+        self.taskHandle = TaskHandle(0)
+        checkStatus(nidaqmx.DAQmxCreateTask(str(NIDAQTask.ctr), byref(self.taskHandle)))
+        NIDAQTask.ctr += 1
+
+    ## clearTask
+    #
+    # Clears the task from the board.
+    #
+    def clearTask(self):
+        checkStatus(nidaqmx.DAQmxClearTask(self.taskHandle))
+
+    ## startTask
+    #
+    # Starts the task.
+    #
+    def startTask(self):
+        checkStatus(nidaqmx.DAQmxStartTask(self.taskHandle))
+
+    ## stopTask
+    #
+    # Stops the task.
+    #
+    def stopTask(self):
+        checkStatus(nidaqmx.DAQmxStopTask(self.taskHandle))
+
+    ## taskIsDoneP
+    #
+    # FIXME: This doesn't look like it would work. Do we even use it?
+    #
+    # @return 1/0 The task is done.
+    #
+    def taskIsDoneP(self):
+        #done = c_long(0)
+        checkStatus(nidaqmx.DAQmxIsTaskDone(self.taskHandle, None))
+        return done.value
+
+    ## verifyTask
+    #
+    # @return The status of the task.
+    #
+    def verifyTask(self):
+        return nidaqmx.DAQmxTaskControl(self.taskHandle, DAQmx_Val_Task_Verify)
+
+
+## AnalogOutput
+#                    
+# Simple analog output class
+#
+class AnalogOutput(NIDAQTask):
+
+    ## __init__
+    #
+    # @param board The board name.
+    # @param channel The channel to use for output.
+    # @param min_val (Optional) Defaults to -10.0V.
+    # @param max_val (Optional) Defaults to 10.0V.
+    #
+    def __init__(self, board, channel, min_val = -10.0, max_val = 10.0):
+        NIDAQTask.__init__(self, board)
+        self.channel = channel
+        self.dev_and_channel = "Dev" + str(self.board_number) + "/ao" + str(self.channel)
+        checkStatus(nidaqmx.DAQmxCreateAOVoltageChan(self.taskHandle, 
+                                                     c_char_p(self.dev_and_channel),
+                                                     "", 
+                                                     c_double(min_val), 
+                                                     c_double(max_val), 
+                                                     c_int(DAQmx_Val_Volts), 
+                                                     ""))
+
+    ## output
+    #
+    # Output a single voltage more or less as soon as it is called, 
+    # assuming that no other task is running.
+    #
+    # @param voltage The voltage to output.
+    #
+    def output(self, voltage):
+        c_samples_written = c_long(0)
+        c_voltage = c_double(voltage)
+        checkStatus(nidaqmx.DAQmxWriteAnalogF64(self.taskHandle, 
+                                                c_long(1),
+                                                c_long(1),
+                                                c_double(10.0),
+                                                c_long(DAQmx_Val_GroupByChannel),
+                                                byref(c_voltage),
+                                                byref(c_samples_written), 
+                                                None))
+        assert c_samples_written.value == 1, "outputVoltage failed: " + str(c_samples_written.value) + " 1"
+
+
+## AnalogWaveformInput
+#
+# Analog input class
+#
+# Geared towards acquiring a fixed number of samples at a predefined rate,
+# asynchronously timed off the internal clock.
+#
+class AnalogWaveformInput(NIDAQTask):
+
+    ## __init__
+    #
+    # @param board The board name.
+    # @param channel The channel to use for input.
+    # @param min_val (Optional) Defaults to -10.0V.
+    # @param max_val (Optional) Defaults to 10.0V.
+    #
+    def __init__(self, board, channel, min_val = -10.0, max_val = 10.0):
+        NIDAQTask.__init__(self, board)
+        self.c_waveform = 0
+        self.dev_and_channel = "Dev" + str(self.board_number) + "/ai" + str(channel)
+        self.min_val = min_val
+        self.max_val = max_val
+        self.channels = 1
+        checkStatus(nidaqmx.DAQmxCreateAIVoltageChan(self.taskHandle, 
+                                                     c_char_p(self.dev_and_channel),
+                                                     "",
+                                                     c_int(DAQmx_Val_RSE),
+                                                     c_double(self.min_val), 
+                                                     c_double(self.max_val), 
+                                                     c_int(DAQmx_Val_Volts),
+                                                     None))
+
+    ## addChannel
+    #
+    # Add a channel to the task. I'm pretty sure they have to be added sequentially
+    # with increasing channel number.
+    #
+    # @param channel The channel to add.
+    #
+    def addChannel(self, channel):
+        self.channels += 1
+        self.dev_and_channel = "Dev" + str(self.board_number) + "/ai" + str(channel)        
+        checkStatus(nidaqmx.DAQmxCreateAIVoltageChan(self.taskHandle, 
+                                                     c_char_p(self.dev_and_channel),
+                                                     "",
+                                                     c_int(DAQmx_Val_RSE),
+                                                     c_double(self.min_val), 
+                                                     c_double(self.max_val), 
+                                                     c_int(DAQmx_Val_Volts),
+                                                     None))
+
+    ## configureAcquisition
+    #
+    # Set the sample timing and buffer length.
+    #
+    # @param samples The number of samples to acquire.
+    # @param sample_rate_Hz The sampling rate (in Hz).
+    #
+    def configureAcquisition(self, samples, sample_rate_Hz):
+        self.samples = samples
+        checkStatus(nidaqmx.DAQmxCfgSampClkTiming(self.taskHandle,
+                                                  "",
+                                                  c_double(sample_rate_Hz),
+                                                  c_long(DAQmx_Val_Rising),
+                                                  c_long(DAQmx_Val_FiniteSamps),
+                                                  c_ulonglong(self.samples)))
+
+    ## getData
+    #
+    # Get the acquired data from the DAQ card.
+    #
+    # @return The data as a flat c-types array of size samples * channels.
+    #
+    def getData(self):
+        # allocate space to store the data.
+        c_data_type = c_double * (self.samples * self.channels)
+        data = c_data_type()
+        # acquire the data.
+        c_samples_read = c_long(0)
+        checkStatus(nidaqmx.DAQmxReadAnalogF64(self.taskHandle,
+                                               c_long(self.samples),
+                                               c_double(10.0),
+                                               c_long(DAQmx_Val_GroupByChannel),
+                                               byref(data),
+                                               c_ulong(self.channels*self.samples),
+                                               byref(c_samples_read),
+                                               None))
+        assert c_samples_read.value == self.samples, "Failed to read the right number of samples " + str(c_samples_read.value) + " " + str(self.samples)
+        return data
+
+
+## AnalogWaveformOutput
+#
+# Analog waveform output class
+#
+class AnalogWaveformOutput(NIDAQTask):
+
+    ## __init__
+    #
+    # @param board The board name.
+    # @param channel The channel to use for output.
+    # @param min_val (Optional) Defaults to -10.0V.
+    # @param max_val (Optional) Defaults to 10.0V.
+    #
+    def __init__(self, board, channel, min_val = -10.0, max_val = 10.0):
+        NIDAQTask.__init__(self, board)
+        self.c_waveform = False
+        self.dev_and_channel = "Dev" + str(self.board_number) + "/ao" + str(channel)
+        self.min_val = min_val
+        self.max_val = max_val
+        self.channels = 1
+        checkStatus(nidaqmx.DAQmxCreateAOVoltageChan(self.taskHandle, 
+                                                     c_char_p(self.dev_and_channel),
+                                                     "", 
+                                                     c_double(self.min_val), 
+                                                     c_double(self.max_val), 
+                                                     c_int(DAQmx_Val_Volts), 
+                                                     ""))
+
+    ## addChannel
+    #
+    # Add additional channels to the waveform task. Note that these have
+    # to be added sequentially with increasing channel number (I'm pretty sure).
+    #
+    # @param board The board name.
+    # @param channel The channel to use for output.
+    #
+    def addChannel(self, board, channel):
+        self.channels += 1
+        board_number = self.board_number
+        if board:
+            board_number = getBoardDevNumber(board)
+        self.dev_and_channel = "Dev" + str(board_number) + "/ao" + str(channel)
+        checkStatus(nidaqmx.DAQmxCreateAOVoltageChan(self.taskHandle, 
+                                                     c_char_p(self.dev_and_channel),
+                                                     "", 
+                                                     c_double(self.min_val), 
+                                                     c_double(self.max_val), 
+                                                     c_int(DAQmx_Val_Volts), 
+                                                     ""))
+
+    ## setWaveform
+    #
+    # The output waveforms for all the analog channels are stored in one 
+    # big array, so the per channel waveform length is the total length 
+    # divided by the number of channels.
+    #
+    # You need to add all your channels first before calling this.
+    #
+    # @param waveform A python array containing the wave form data.
+    # @param sample_rate The update frequency at which the wave form will be output.
+    # @param finite (Optional) Output the wave form repeatedly or just once, defaults to repeatedly.
+    # @param clock (Optional) The clock signal to use as a time base for the wave form, defaults to ctr0out.
+    # @param rising (Optional) Update on the rising or falling edge, defaults to rising.
+    #
+    # @return True/False For success or failure.
+    #
+    def setWaveform(self, waveform, sample_rate, finite = 0, clock = "ctr0out", rising = True):
+        waveform_len = len(waveform)/self.channels
+
+        clock_source = ""
+        if len(clock) > 0:
+            clock_source = "/Dev" + str(self.board_number) + "/" + str(clock)
+
+        # Set the timing for the waveform.
+        sample_mode = DAQmx_Val_ContSamps
+        if finite:
+            sample_mode = DAQmx_Val_FiniteSamps
+        c_rising = c_long(DAQmx_Val_Rising)
+        if (not rising):
+            c_rising = c_long(DAQmx_Val_Falling)
+        checkStatus(nidaqmx.DAQmxCfgSampClkTiming(self.taskHandle,
+                                                  c_char_p(clock_source),
+                                                  c_double(sample_rate),
+                                                  c_rising,
+                                                  c_long(sample_mode),
+                                                  c_ulonglong(waveform_len)))
+
+        # Transfer the waveform data to the DAQ board buffer.
+        data_len = len(waveform)
+        c_samples_written = c_long(data_len)
+        c_wave_form_type = c_double * data_len
+        self.c_waveform = c_wave_form_type()
+        for i in range(data_len):
+            self.c_waveform[i] = c_double(waveform[i])
+        checkStatus(nidaqmx.DAQmxWriteAnalogF64(self.taskHandle, 
+                                                c_long(waveform_len),
+                                                c_long(0),
+                                                c_double(10.0),
+                                                c_long(DAQmx_Val_GroupByChannel),
+                                                byref(self.c_waveform), 
+                                                byref(c_samples_written), 
+                                                None))
+
+        if (c_samples_written.value == waveform_len):
+            return True
+        else:
+            return False
+
+
+## CounterOutput
+#
+# Counter output class.
+#
+class CounterOutput(NIDAQTask):
+
+    ## __init__
+    #
+    # @param board The board name.
+    # @param channel The counter to use.
+    # @param frequency The frequency of the output square wave.
+    # @param duty_cycle The duty cycle of the square wave.
+    # @param initial_delay (Optional) The delay between the trigger signal and starting output, defaults to 0.0.
+    #
+    def __init__(self, board, channel, frequency, duty_cycle, initial_delay = 0.0):
+        NIDAQTask.__init__(self, board)
+        self.channel = channel
+        self.dev_and_channel = "Dev" + str(self.board_number) + "/ctr" + str(self.channel)
+	checkStatus(nidaqmx.DAQmxCreateCOPulseChanFreq(self.taskHandle,
+                                                       c_char_p(self.dev_and_channel),
+                                                       "",
+                                                       c_long(DAQmx_Val_Hz),
+                                                       c_long(DAQmx_Val_Low),
+                                                       c_double(initial_delay),
+                                                       c_double(frequency),
+                                                       c_double(duty_cycle)))
+
+    ## setCounter
+    #
+    # @param number_samples Number of waveform cycles to output, zero is continuous.
+    #
+    def setCounter(self, number_samples):
+        if (number_samples > 0):
+            checkStatus(nidaqmx.DAQmxCfgImplicitTiming(self.taskHandle,
+                                                       c_long(DAQmx_Val_FiniteSamps),
+                                                       c_ulonglong(number_samples)))
+        else:
+            checkStatus(nidaqmx.DAQmxCfgImplicitTiming(self.taskHandle,
+                                                       c_long(DAQmx_Val_ContSamps),
+                                                       c_ulonglong(1000)))
+
+    ## setTrigger
+    #
+    # @param trigger_source The pin to use as the trigger source.
+    # @param retriggerable (Optional) The task can be repeatedly triggered (or not), defaults to repeatedly.
+    # @param board (Optional) The board the trigger pin is located on, defaults to the board specified as object creation.
+    #
+    def setTrigger(self, trigger_source, retriggerable = 1, board = None):
+        if retriggerable:
+            checkStatus(nidaqmx.DAQmxSetStartTrigRetriggerable(self.taskHandle, 
+                                                               c_long(1)))
+        else:
+            checkStatus(nidaqmx.DAQmxSetStartTrigRetriggerable(self.taskHandle, 
+                                                               c_long(0)))
+        board_number = self.board_number
+        if board:
+            board_number = getBoardDevNumber(board)
+        trigger = "/Dev" + str(board_number) + "/PFI" + str(trigger_source)
+	checkStatus(nidaqmx.DAQmxCfgDigEdgeStartTrig(self.taskHandle,
+                                                     c_char_p(trigger),
+                                                     c_long(DAQmx_Val_Rising)))
+
+
+## DigitalOutput
+#
+# Digital output task (for simple non-triggered digital output).
+#
+class DigitalOutput(NIDAQTask):
+
+    ## __init__
+    #
+    # @param board The board name.
+    # @param channel The digital channel to use.
+    #
+    def __init__(self, board, channel):
+        NIDAQTask.__init__(self, board)
+        self.channel = channel
+        self.dev_and_channel = "Dev" + str(self.board_number) + "/port0/line" + str(self.channel)
+        checkStatus(nidaqmx.DAQmxCreateDOChan(self.taskHandle,
+                                              c_char_p(self.dev_and_channel),
+                                              "",
+                                              c_long(DAQmx_Val_ChanPerLine)))
+
+    ## output
+    #
+    # @param high True/False Output a high/low voltage.
+    #
+    def output(self, high):
+        if high:
+            c_data = c_byte(1)
+        else:
+            c_data = c_byte(0)
+        c_written = c_long(0)
+        checkStatus(nidaqmx.DAQmxWriteDigitalLines(self.taskHandle,
+                                                   c_long(1),
+                                                   c_long(1),
+                                                   c_double(10.0),
+                                                   c_long(DAQmx_Val_GroupByChannel),
+                                                   byref(c_data),
+                                                   byref(c_written),
+                                                   None))
+        assert c_written.value == 1, "Digital output failed"
+
+
+## DigitalInput
+#
+# Digital input task (for simple non-triggered digital input).
+#
+class DigitalInput(NIDAQTask):
+
+    ## __init__
+    #
+    # @param board The board name.
+    # @param channel The digital channel to use for input.
+    #
+    def __init__(self, board, channel):
+        NIDAQTask.__init__(self, board)
+        self.channel = channel
+        self.dev_and_channel = "Dev" + str(self.board_number) + "/port0/line" + str(self.channel)
+        checkStatus(nidaqmx.DAQmxCreateDIChan(self.taskHandle,
+                                              c_char_p(self.dev_and_channel),
+                                              "",
+                                              c_long(DAQmx_Val_ChanPerLine)))
+
+    ## input
+    #
+    # @return True/False the input line is high/low.
+    #
+    def input(self):
+        c_read = c_byte(0)
+        c_samps_read = c_long(0)
+        c_bytes_per_samp = c_long(0)
+        checkStatus(nidaqmx.DAQmxReadDigitalLines(self.taskHandle,
+                                                  c_long(-1),
+                                                  c_double(10.0),
+                                                  c_long(DAQmx_Val_GroupByChannel),
+                                                  byref(c_read),
+                                                  c_long(1),
+                                                  byref(c_samps_read),
+                                                  byref(c_bytes_per_samp),
+                                                  None))
+        assert c_samps_read.value == 1, "Digital input failed"
+        if c_read.value == 1:
+            return 1
+        else:
+            return 0
+
+
+## DigitalWaveformOutput
+#
+# Digital waveform output class.
+#
+class DigitalWaveformOutput(NIDAQTask):
+
+    ## __init__
+    #
+    # @param board The board name.
+    # @param line The digital line to use for wave form output.
+    #
+    def __init__(self, board, line):
+        NIDAQTask.__init__(self, board)
+        self.dev_line = "Dev" + str(self.board_number) + "/port0/line" + str(line)
+        self.channels = 1
+        checkStatus(nidaqmx.DAQmxCreateDOChan(self.taskHandle,
+                                              c_char_p(self.dev_line),
+                                              "",
+                                              c_int(DAQmx_Val_ChanPerLine)))
+
+    ## addChannel
+    #
+    # Add a channel to the task. I'm pretty sure that the channels have to be added
+    # sequentially in order of increasing line number (at least on the same board).
+    #
+    # @param board The board name.
+    # @param line The digital line.
+    #
+    def addChannel(self, board, line):
+        self.channels += 1
+        self.dev_line = "Dev" + str(self.board_number) + "/port0/line" + str(line)
+        checkStatus(nidaqmx.DAQmxCreateDOChan(self.taskHandle,
+                                              c_char_p(self.dev_line),
+                                              "",
+                                              c_int(DAQmx_Val_ChanPerLine)))
+
+    ## setWaveform
+    #
+    # The output waveforms for all the digital channels are stored in one 
+    # big array, so the per channel waveform length is the total length 
+    # divided by the number of channels.
+    #
+    # You need to add all your channels first before calling this.
+    #
+    # @param waveform A python array containing the wave form data.
+    # @param sample_rate The update rate for wave form output.
+    # @param finite (Optional) Output the wave form once or repeatedly, defaults to repeatedly.
+    # @param clock (Optional) The clock signal that will drive the wave form output, defaults to "ctr0out".
+    # @param rising (Optional) True/False update on the rising edge, defaults to True.
+    #
+    # @return True/False For success or failure.
+    #
+    def setWaveform(self, waveform, sample_rate, finite = 0, clock = "ctr0out", rising = True):
+        waveform_len = len(waveform)/self.channels
+
+        clock_source = ""
+        if len(clock) > 0:
+            clock_source = "/Dev" + str(self.board_number) + "/" + str(clock)
+
+        # set the timing for the waveform.
+        sample_mode = DAQmx_Val_ContSamps
+        if finite:
+            sample_mode = DAQmx_Val_FiniteSamps
+        c_rising = c_long(DAQmx_Val_Rising)
+        if (not rising):
+            c_rising = c_long(DAQmx_Val_Falling)
+        checkStatus(nidaqmx.DAQmxCfgSampClkTiming(self.taskHandle,
+                                                  c_char_p(clock_source),
+                                                  c_double(sample_rate),
+                                                  c_rising,
+                                                  c_long(sample_mode),
+                                                  c_ulonglong(waveform_len)))
+
+        # transfer the waveform data to the DAQ board buffer.
+        data_len = len(waveform)
+        c_samples_written = c_int(data_len)
+        c_wave_form_type = c_uint8 * data_len
+        self.c_waveform = c_wave_form_type()
+        for i in range(data_len):
+            if (waveform[i] > 0):
+                self.c_waveform[i] = c_uint8(1)
+            else:
+                self.c_waveform[i] = c_uint8(0)
+        checkStatus(nidaqmx.DAQmxWriteDigitalLines(self.taskHandle,
+                                                   c_int(waveform_len),
+                                                   c_int(0),
+                                                   c_double(10.0),
+                                                   c_int(DAQmx_Val_GroupByChannel),
+                                                   byref(self.c_waveform), 
+                                                   byref(c_samples_written), 
+                                                   None))
+
+        if (c_samples_written.value == waveform_len):
+            return True
+        else:
+            return False
+
+
+#
+# Convenience functions.
+#
+
+## setAnalogLine
+#
+# @param board The board name.
+# @param line The analog output line.
+# @param voltage The desired voltage.
+#
+def setAnalogLine(board, line, voltage):
+    task = AnalogOutput(board, line)
+    task.output(voltage)
+    task.stopTask()
+    task.clearTask()
+
+## setDigitalLine
+#
+# @param board The board name.
+# @param line The digital output line.
+# @param value True/False high/low.
+#
+def setDigitalLine(board, line, value):
+    task = DigitalOutput(board, line)
+    task.output(value)
+    task.stopTask()
+    task.clearTask()
+
+#
+# Testing.
+#
+
+if __name__ == "__main__":
+    print getDAQBoardInfo()
+    print getBoardDevNumber("PCI-6733")
+    
+    if 0:
+        waveform1 = [1, 0, 1, 0, 1, 0]
+        waveform2 = [0, 1, 0, 1, 0, 1]
+        waveform3 = [0, 0, 0, 0, 0, 0]
+        waveform = waveform1 + waveform2 + waveform3
+        frequency = 1.0
+        wv_task = DigitalWaveformOutput("PCI-6733", 0)
+        wv_task.addChannel("PCI-6733", 1)
+        wv_task.addChannel("PCI-6733", 2)
+        wv_task.setWaveform(waveform, 10.0 * frequency)
+        wv_task.startTask()
+        
+        ct_task = CounterOutput("PCI-6733", 0, frequency, 0.5)
+        ct_task.setCounter(2*len(waveform))
+#        ct_task.setTrigger(0)
+        ct_task.startTask()
+        foo = raw_input("Key Return")
+        ct_task.stopTask()
+        ct_task.clearTask()
+        
+        wv_task.stopTask()
+        wv_task.clearTask()
+
+    if 0:
+        waveform = [5.0, 4.0, 3.0, 2.0, 1.0, 0.5]
+        frequency = 31.3 * len(waveform) * 0.5
+        wv_task = WaveformOutput("PCI-MIO-16E-4", 0)
+        wv_task.setWaveform(waveform, frequency)
+        wv_task.startTask()
+        
+        ct_task = CounterOutput("PCI-MIO-16E-4", 0, frequency, 0.5)
+        ct_task.setCounter(len(waveform))
+        ct_task.setTrigger(0)
+        ct_task.startTask()
+        foo = raw_input("Key Return")
+        ct_task.stopTask()
+        ct_task.clearTask()
+        
+        wv_task.stopTask()
+        wv_task.clearTask()
+
+    if 0:
+        d_task = DigitalOutput("PCI-6722", 0)
+        d_task.output(1)
+        time.sleep(2)
+        d_task.output(0)
+
+    if 0:
+        samples = 10
+        a_task = AnalogInput("PCIe-6321", 0)
+        a_task.addChannel(1)
+        a_task.configureAcquisition(samples, 1000)
+        a_task.startTask()
+        data = a_task.getData()
+        for i in range(2 * samples):
+            print data[i]
+        a_task.stopTask()
+        a_task.clearTask()
+
+    if 0:
+        ct_task = CounterOutput("PCI-6733", 1, 50000, 0.10)
+        ct_task.setCounter(-1)
+        ct_task.startTask()
+        time.sleep(60)
+        ct_task.stopTask()
+        ct_task.clearTask()
+
+    if 1:
+        waveform = [0, 1.0]
+        print "1"
+        #wv_task1 = WaveformOutput("PCI-6733", 6)
+        #wv_task1.setWaveform(waveform, 100000.0, clock="")
+        print "2"
+        wv_task2 = WaveformOutput("PCI-6733", 0)
+        wv_task2.setWaveform(waveform, 100000.0)
+
+        #wv_task1.startTask()
+        wv_task2.startTask()
+
+        print "3"
+        ct_task = CounterOutput("PCI-6733", 0, 1000, 0.5)
+        ct_task.setCounter(100)
+        ct_task.setTrigger(0)
+        ct_task.startTask()
+        foo = raw_input("Key Return")
+        ct_task.stopTask()
+        ct_task.clearTask()
+        
+        #wv_task1.stopTask()
+        #wv_task1.clearTask()
+        wv_task2.stopTask()
+        wv_task2.clearTask()
+
+#
+# The MIT License
+#
+# Copyright (c) 2012 Zhuang Lab, Harvard University
+#
+# Permission is hereby granted, free of charge, to any person obtaining a copy
+# of this software and associated documentation files (the "Software"), to deal
+# in the Software without restriction, including without limitation the rights
+# to use, copy, modify, merge, publish, distribute, sublicense, and/or sell
+# copies of the Software, and to permit persons to whom the Software is
+# furnished to do so, subject to the following conditions:
+#
+# The above copyright notice and this permission notice shall be included in
+# all copies or substantial portions of the Software.
+#
+# THE SOFTWARE IS PROVIDED "AS IS", WITHOUT WARRANTY OF ANY KIND, EXPRESS OR
+# IMPLIED, INCLUDING BUT NOT LIMITED TO THE WARRANTIES OF MERCHANTABILITY,
+# FITNESS FOR A PARTICULAR PURPOSE AND NONINFRINGEMENT. IN NO EVENT SHALL THE
+# AUTHORS OR COPYRIGHT HOLDERS BE LIABLE FOR ANY CLAIM, DAMAGES OR OTHER
+# LIABILITY, WHETHER IN AN ACTION OF CONTRACT, TORT OR OTHERWISE, ARISING FROM,
+# OUT OF OR IN CONNECTION WITH THE SOFTWARE OR THE USE OR OTHER DEALINGS IN
+# THE SOFTWARE.
+#