--- conflicted
+++ resolved
@@ -1,7 +1,4 @@
 # storm-control #
-<<<<<<< HEAD
-This repository is a personal development branch of the storm-control project from the [Zhuang Lab](http://zhuang.harvard.edu). The official release of this software can be found [here](https://github.com/ZhuangLab/storm-control)
-=======
 This is a repository of code developed in the [Zhuang Lab](http://zhuang.harvard.edu) for the acquisition of STORM movies.
 
 # Installation #
@@ -29,5 +26,4 @@
 
 5. We can only provide fairly limited support. You will probably have the most success adapting this software for your purposes if you are reasonably familiar with the Python programming language.
 
-6. Questions should be addressed to Hazen Babcock (hbabcock _at_ fas.harvard.edu).
->>>>>>> 1d571bad
+6. Questions should be addressed to Hazen Babcock (hbabcock _at_ fas.harvard.edu).