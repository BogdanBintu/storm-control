--- conflicted
+++ resolved
@@ -26,28 +26,23 @@
 import sc_library.hdebug as hdebug
 
 # General
-import sc_library.tcpClient as tcpClient
 import notifications
 import sequenceParser
 from xml_generators import xml_generator, recipeParser
 
 # Communication
 import fluidics.kilroyClient
-import halLib.tcpClient
+import sc_library.tcpClient as tcpClient
 
 # UI
 import qtdesigner.dave_ui as daveUi
 
-<<<<<<< HEAD
 # Dave actions
 import daveActions
-=======
-# Misc
+
+# Parameter loading
 import sc_library.parameters as params
->>>>>>> 591fba61
-
-# Parameter loading
-import halLib.parameters as params
+
 
 ## createTableWidget
 #
